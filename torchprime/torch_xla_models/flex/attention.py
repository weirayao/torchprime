import math
from typing import Any

import torch
from torch import nn

# Detect if we're on TPU (no CUDA available) vs GPU
IS_TPU = not torch.cuda.is_available()

if IS_TPU:
  # TPU environment - use original torch_xla imports
  import torch_xla.debug.profiler as xp
  import torch_xla.distributed.spmd as xs
  from torch_xla.experimental.custom_kernel import FlashAttention, flash_attention
  from torch_xla.experimental.splash_attention import (
    SplashAttentionConfig,
    splash_attention,
  )
else:
  # GPU environment - use PyTorch's native SDPA flash attention
  from torch.nn.functional import scaled_dot_product_attention
  from torch.nn.attention import SDPBackend, sdpa_kernel


def repeat_kv(hidden_states: torch.Tensor, n_rep: int) -> torch.Tensor:
  """
  This is the equivalent of torch.repeat_interleave(x, dim=1, repeats=n_rep). The hidden states go from (batch,
  num_key_value_heads, seqlen, head_dim) to (batch, num_attention_heads, seqlen, head_dim)
  """
  batch, num_key_value_heads, slen, head_dim = hidden_states.shape
  if n_rep == 1:
    return hidden_states
  hidden_states = hidden_states[:, :, None, :, :].expand(
    batch, num_key_value_heads, n_rep, slen, head_dim
  )
  return hidden_states.reshape(batch, num_key_value_heads * n_rep, slen, head_dim)


class AttentionModule(nn.Module):
  def __init__(self, config, kernel_config: dict[str, Any] | None = None):
    super().__init__()
    self.config = config
    self.kernel_config = kernel_config

  def _forward_tpu(
    self,
    query_states: torch.Tensor,
    key_states: torch.Tensor,
    value_states: torch.Tensor,
    attention_mask: torch.Tensor | None = None,
  ):
    """Original TPU/XLA implementation"""

    if self.config.attention_kernel != "splash_attention":
      num_key_value_groups = (
        self.config.num_attention_heads // self.config.num_key_value_heads
      )
      key_states = repeat_kv(key_states, num_key_value_groups)
      value_states = repeat_kv(value_states, num_key_value_groups)

    bsz, num_heads, q_len, head_dim = query_states.size()
    # TODO: q, k dim unintentionally changed after the apply_rotary_pos_emb. Use
    # v's dim temporarily to bypass shape assertion failure. Remove the
    # following line after resolving
    # https://github.com/AI-Hypercomputer/torchprime/issues/195.
    head_dim = value_states.shape[-1]

    kv_seq_len = key_states.shape[-2]

    # Non FA path doesn't deal with 2D sharding.
    self.partition_spec = None
    segment_ids_partition_spec = None
    if xs.get_global_mesh() is not None:
      self.partition_spec = (("data", "fsdp"), "tensor", None, None)
      segment_ids_partition_spec = (("data", "fsdp"), None)

    match self.config.attention_kernel:
      case "splash_attention":
        raise NotImplementedError("Splash Attention is not supported yet")
        # Integrated with PyTorch/XLA Pallas Splash Attention:
        assert xs.get_global_mesh() is not None, (
          "Global mesh is required for Splash Attention"
        )
        sa_config = SplashAttentionConfig(
          mesh=str(xs.get_global_mesh()),
          qkv_partition_spec=self.partition_spec,
          segment_ids_partition_spec=segment_ids_partition_spec,
        )
        if self.kernel_config is not None:
          for key, value in self.kernel_config.items():
            if hasattr(sa_config, key):
              setattr(sa_config, key, value)
        query_states /= math.sqrt(head_dim)
        attn_output = splash_attention(
          query_states, key_states, value_states, sa_config.to_json()
        )
      case "flash_attention":
        # Integrated with PyTorch/XLA Pallas Flash Attention:
        default_block_sizes = {
          "block_q": 1024,
          "block_k_major": 512,
          "block_k": 512,
          "block_b": 2,
          "block_q_major_dkv": 1024,
          "block_k_major_dkv": 512,
          "block_q_dkv": 1024,
          "block_k_dkv": 512,
          "block_q_dq": 1024,
          "block_k_dq": 256,
          "block_k_major_dq": 512,
        }
        if self.kernel_config is not None:
          default_block_sizes.update(self.kernel_config)
        FlashAttention.DEFAULT_BLOCK_SIZES = default_block_sizes

        query_states /= math.sqrt(head_dim)
        attn_output = flash_attention(
          query_states,
          key_states,
          value_states,
          causal=False, # weiran: causal=False for bi-directional attention
          partition_spec=self.partition_spec,
        )
<<<<<<< HEAD
      case _:
=======
      case "default" | None:
        # Default attention implementation (no flash attention)
>>>>>>> 1fedb827
        attn_weights = torch.matmul(
          query_states, key_states.transpose(2, 3)
        ) / math.sqrt(head_dim)
        if attn_weights.size() != (bsz, num_heads, q_len, kv_seq_len):
          raise ValueError(
            f"Attention weights should be of size {(bsz, num_heads, q_len, kv_seq_len)}, but is"
            f" {attn_weights.size()}"
          )
        if attention_mask is not None:  # no matter the length, we just slice it
          causal_mask = attention_mask[:, :, :, : key_states.shape[-2]]
          attn_weights = attn_weights + causal_mask
        # upcast attention to fp32
        attn_weights = nn.functional.softmax(
          attn_weights, dim=-1, dtype=torch.float32
        ).to(query_states.dtype)
        attn_weights = nn.functional.dropout(
          attn_weights, p=self.config.attention_dropout, training=self.training
        )
        attn_output = torch.matmul(attn_weights, value_states)
      case _:
        raise NotImplementedError(f"Attention kernel {self.config.attention_kernel} is not supported yet")

    if attn_output.size() != (bsz, num_heads, q_len, head_dim):
      raise ValueError(
        f"`attn_output` should be of size {(bsz, num_heads, q_len, head_dim)}, but is"
        f" {attn_output.size()}"
      )
    return attn_output

  def _forward_gpu(
    self,
    query_states: torch.Tensor,
    key_states: torch.Tensor,
    value_states: torch.Tensor,
    attention_mask: torch.Tensor | None = None,
  ):
    """GPU-optimized PyTorch implementation"""
    if self.config.attention_kernel != "splash_attention":
      num_key_value_groups = (
        self.config.num_attention_heads // self.config.num_key_value_heads
      )
      key_states = repeat_kv(key_states, num_key_value_groups)
      value_states = repeat_kv(value_states, num_key_value_groups)

    bsz, num_heads, q_len, head_dim = query_states.size()
    # TODO: q, k dim unintentionally changed after the apply_rotary_pos_emb. Use
    # v's dim temporarily to bypass shape assertion failure. Remove the
    # following line after resolving
    # https://github.com/AI-Hypercomputer/torchprime/issues/195.
    head_dim = value_states.shape[-1]

    kv_seq_len = key_states.shape[-2]

    # Use SDPA with appropriate backend
    
    match self.config.attention_kernel:
      case "splash_attention":
        raise NotImplementedError("Splash Attention is not supported in GPU environment")
        
      case "flash_attention":
        # Try to use flash attention backend, fallback to default if not available
        try:
          with sdpa_kernel(SDPBackend.FLASH_ATTENTION):
            attn_output = scaled_dot_product_attention(
              query_states,
              key_states,
              value_states,
              dropout_p=self.config.attention_dropout if self.training else 0.0,
              is_causal=False,  # weiran: causal=False for bi-directional attention
            )
        except (RuntimeError, NotImplementedError):
          # Flash attention not available, use default backend
          with sdpa_kernel(SDPBackend.MATH):
            attn_output = scaled_dot_product_attention(
              query_states,
              key_states,
              value_states,
              dropout_p=self.config.attention_dropout if self.training else 0.0,
              is_causal=False,  # weiran: causal=False for bi-directional attention
            )

      case _:
        # Default implementation - use math backend for compatibility
        with sdpa_kernel(SDPBackend.MATH):
          attn_output = scaled_dot_product_attention(
            query_states,
            key_states,
            value_states,
            dropout_p=self.config.attention_dropout if self.training else 0.0,
            is_causal=False,  # weiran: causal=False for bi-directional attention
          )

    if attn_output.size() != (bsz, num_heads, q_len, head_dim):
      raise ValueError(
        f"`attn_output` should be of size {(bsz, num_heads, q_len, head_dim)}, but is"
        f" {attn_output.size()}"
      )
    return attn_output

  def forward(
    self,
    query_states: torch.Tensor,
    key_states: torch.Tensor,
    value_states: torch.Tensor,
    attention_mask: torch.Tensor | None = None,
  ):
    if IS_TPU:
      return self._forward_tpu(query_states, key_states, value_states, attention_mask)
    else:
      return self._forward_gpu(query_states, key_states, value_states, attention_mask)<|MERGE_RESOLUTION|>--- conflicted
+++ resolved
@@ -121,12 +121,8 @@
           causal=False, # weiran: causal=False for bi-directional attention
           partition_spec=self.partition_spec,
         )
-<<<<<<< HEAD
-      case _:
-=======
       case "default" | None:
         # Default attention implementation (no flash attention)
->>>>>>> 1fedb827
         attn_weights = torch.matmul(
           query_states, key_states.transpose(2, 3)
         ) / math.sqrt(head_dim)
