"""
PyTorch Qwen3 model.
Adapted from https://github.com/huggingface/transformers/blob/main/src/transformers/models/qwen3/modeling_qwen3.py
"""
from typing import Callable, Optional, Tuple, Union

import torch
from omegaconf import DictConfig
from torch import nn
from transformers.activations import ACT2FN
from transformers.utils import logging

from torchprime.layers.sequential import HomogeneousSequential
from torchprime.rope.rope import RopeScaling, default_rope_frequencies
IS_TPU = not torch.cuda.is_available()
if IS_TPU:
  from torchprime.torch_xla_models import offloading
from torchprime.torch_xla_models.flex.attention import AttentionModule

logger = logging.get_logger(__name__)

_output_hidden_states = False
_hidden_states_collector = None

def set_hidden_states_collection(enabled: bool):
  """Helper function to enable/disable hidden states collection globally."""
  global _output_hidden_states, _hidden_states_collector
  _output_hidden_states = enabled
  _hidden_states_collector = {} if enabled else None

def get_hidden_states_collector():
  """Helper function to get the current hidden states collector."""
  global _hidden_states_collector
  return _hidden_states_collector

class Qwen3RMSNorm(nn.Module):
  def __init__(self, hidden_size, eps=1e-6):
    """
    Qwen3RMSNorm is equivalent to T5LayerNorm
    """
    super().__init__()
    self.weight = nn.Parameter(torch.ones(hidden_size))
    self.variance_epsilon = eps

  def forward(self, hidden_states):
    input_dtype = hidden_states.dtype
    hidden_states = hidden_states.to(torch.float32)
    variance = hidden_states.pow(2).mean(-1, keepdim=True)
    hidden_states = hidden_states * torch.rsqrt(variance + self.variance_epsilon)
    return self.weight * hidden_states.to(input_dtype)

  def extra_repr(self):
    return f"{tuple(self.weight.shape)}, eps={self.variance_epsilon}"

class Qwen3MLP(nn.Module):
  def __init__(self, config):
    super().__init__()
    self.config = config
    self.hidden_size = config.hidden_size
    self.intermediate_size = config.intermediate_size
    self.gate_proj = nn.Linear(self.hidden_size, self.intermediate_size, bias=False)
    self.up_proj = nn.Linear(self.hidden_size, self.intermediate_size, bias=False)
    self.down_proj = nn.Linear(self.intermediate_size, self.hidden_size, bias=False)
    self.act_fn = ACT2FN[config.hidden_act]

  def forward(self, x):
    down_proj = self.down_proj(self.act_fn(self.gate_proj(x)) * self.up_proj(x))
    return down_proj

def rotate_half(x):
  """Rotates half the hidden dims of the input."""
  x1 = x[..., : x.shape[-1] // 2]
  x2 = x[..., x.shape[-1] // 2 :]
  return torch.cat((-x2, x1), dim=-1)

def apply_rotary_pos_emb(q, k, cos, sin, position_ids=None, unsqueeze_dim=1):
  """Applies Rotary Position Embedding to the query and key tensors.

  Args:
    q (`torch.Tensor`): The query tensor.
    k (`torch.Tensor`): The key tensor.
    cos (`torch.Tensor`): The cosine part of the rotary embedding.
    sin (`torch.Tensor`): The sine part of the rotary embedding.
    position_ids (`torch.Tensor`, *optional*):
      Deprecated and unused.
    unsqueeze_dim (`int`, *optional*, defaults to 1):
      The 'unsqueeze_dim' argument specifies the dimension along which to unsqueeze cos[position_ids] and
      sin[position_ids] so that they can be properly broadcasted to the dimensions of q and k. For example, note
      that cos[position_ids] and sin[position_ids] have the shape [batch_size, seq_len, head_dim]. Then, if q and
      k have the shape [batch_size, heads, seq_len, head_dim], then setting unsqueeze_dim=1 makes
      cos[position_ids] and sin[position_ids] broadcastable to the shapes of q and k. Similarly, if q and k have
      the shape [batch_size, seq_len, heads, head_dim], then set unsqueeze_dim=2.
  Returns:
    `tuple(torch.Tensor)` comprising of the query and key tensors rotated using the Rotary Position Embedding.
  """
  cos = cos.unsqueeze(unsqueeze_dim)
  sin = sin.unsqueeze(unsqueeze_dim)
  q_embed = (q * cos) + (rotate_half(q) * sin)
  k_embed = (k * cos) + (rotate_half(k) * sin)
  return q_embed, k_embed

def repeat_kv(hidden_states: torch.Tensor, n_rep: int) -> torch.Tensor:
  """
  This is the equivalent of torch.repeat_interleave(x, dim=1, repeats=n_rep). The hidden states go from (batch,
  num_key_value_heads, seqlen, head_dim) to (batch, num_attention_heads, seqlen, head_dim)
  """
  batch, num_key_value_heads, slen, head_dim = hidden_states.shape
  if n_rep == 1:
    return hidden_states
  hidden_states = hidden_states[:, :, None, :, :].expand(batch, num_key_value_heads, n_rep, slen, head_dim)
  return hidden_states.reshape(batch, num_key_value_heads * n_rep, slen, head_dim)

def eager_attention_forward(
  module: nn.Module,
  query: torch.Tensor,
  key: torch.Tensor,
  value: torch.Tensor,
  attention_mask: Optional[torch.Tensor],
  scaling: float,
  dropout: float = 0.0,
  **kwargs,
):
  key_states = repeat_kv(key, module.num_key_value_groups)
  value_states = repeat_kv(value, module.num_key_value_groups)

  attn_weights = torch.matmul(query, key_states.transpose(2, 3)) * scaling
  if attention_mask is not None:
    causal_mask = attention_mask[:, :, :, : key_states.shape[-2]]
    attn_weights = attn_weights + causal_mask

  attn_weights = nn.functional.softmax(attn_weights, dim=-1, dtype=torch.float32).to(query.dtype)
  attn_weights = nn.functional.dropout(attn_weights, p=dropout, training=module.training)
  attn_output = torch.matmul(attn_weights, value_states)
  attn_output = attn_output.transpose(1, 2).contiguous()

  return attn_output, attn_weights

class Qwen3Attention(nn.Module):
  """Multi-headed attention from 'Attention Is All You Need' paper"""

  def __init__(self, config: DictConfig, layer_idx: int | None = None):
    super().__init__()
    self.config = config
    self.attention_block = AttentionModule(config)
    self.layer_idx = layer_idx
    if layer_idx is None:
      logger.warning_once(
        f"Instantiating {self.__class__.__name__} without passing a `layer_idx` is not recommended and will "
        "lead to errors during the forward call if caching is used. Please make sure to provide a `layer_idx` "
        "when creating this class."
      )
    self.hidden_size = config.hidden_size
    self.num_heads = config.num_attention_heads
    self.head_dim = getattr(config, "head_dim", self.hidden_size // self.num_heads)
    self.num_key_value_heads = config.num_key_value_heads
    self.num_key_value_groups = self.num_heads // self.num_key_value_heads
    self.scaling = self.head_dim**-0.5
    self.attention_dropout = getattr(config, "attention_dropout", 0.0)
    # weiran: diffullama
    self.is_causal = False
    
    self.q_proj = nn.Linear(
      self.hidden_size, 
      self.num_heads * self.head_dim, 
      bias=getattr(config, "attention_bias", False)
    )
    self.k_proj = nn.Linear(
      self.hidden_size, 
      self.num_key_value_heads * self.head_dim, 
      bias=getattr(config, "attention_bias", False)
    )
    self.v_proj = nn.Linear(
      self.hidden_size, 
      self.num_key_value_heads * self.head_dim, 
      bias=getattr(config, "attention_bias", False)
    )
    self.o_proj = nn.Linear(
      self.num_heads * self.head_dim, self.hidden_size, bias=getattr(config, "attention_bias", False)
    )
    self.q_norm = Qwen3RMSNorm(self.head_dim, eps=getattr(config, "rms_norm_eps", 1e-6))
    self.k_norm = Qwen3RMSNorm(self.head_dim, eps=getattr(config, "rms_norm_eps", 1e-6))
    
    # Handle sliding window - check if layer_types exists and if this layer should use sliding attention
    if not config.use_sliding_window:
      self.sliding_window = None
    else:
      raise NotImplementedError("Sliding window is not implemented for Qwen3")

  def forward(
    self,
    hidden_states: torch.Tensor,
    position_embeddings: Tuple[torch.Tensor, torch.Tensor],
    attention_mask: torch.Tensor | None = None,
    position_ids: torch.LongTensor | None = None,
  ) -> torch.FloatTensor:
    bsz, q_len, _ = hidden_states.size()

    query_states = self.q_proj(hidden_states)
    key_states = self.k_proj(hidden_states)
    value_states = self.v_proj(hidden_states)

    # Apply q_norm and k_norm to the head dimension
    query_states = query_states.view(bsz, q_len, self.num_heads, self.head_dim)
    key_states = key_states.view(bsz, q_len, self.num_key_value_heads, self.head_dim)
    value_states = value_states.view(bsz, q_len, self.num_key_value_heads, self.head_dim)

    # Apply normalization
    query_states = self.q_norm(query_states)
    key_states = self.k_norm(key_states)

    # Transpose to get the right shape for attention
    query_states = query_states.transpose(1, 2)
    key_states = key_states.transpose(1, 2)
    value_states = value_states.transpose(1, 2)

    cos, sin = position_embeddings
    query_states, key_states = apply_rotary_pos_emb(query_states, key_states, cos, sin)

    attn_output = self.attention_block(
      query_states, key_states, value_states, attention_mask
    )
    attn_output = attn_output.transpose(1, 2).contiguous()
    attn_output = attn_output.reshape(bsz, q_len, self.hidden_size)
    attn_output = self.o_proj(attn_output)
    return attn_output


class Qwen3RotaryEmbedding(nn.Module):
  inv_freq: nn.Buffer

  def __init__(
    self,
    head_dim,
    rope_theta,
    scaling: RopeScaling | None = None,
  ):
    super().__init__()
    if scaling is None:
      inv_freq = default_rope_frequencies(head_dim, theta=rope_theta)
    else:
      raise NotImplementedError("Scaling is not implemented for Qwen3")
    self.register_buffer("inv_freq", inv_freq, persistent=False)

  @torch.no_grad()
  def forward(self, x, position_ids):
    # x: [bs, num_attention_heads, seq_len, head_size]
    inv_freq_expanded = (
      self.inv_freq[None, :, None].float().expand(position_ids.shape[0], -1, 1)
    )
    position_ids_expanded = position_ids[:, None, :].float()
    # Force float32 since bfloat16 loses precision on long contexts
    # See https://github.com/huggingface/transformers/pull/29285
    device_type = x.device.type
    device_type = (
      device_type if isinstance(device_type, str) and device_type != "mps" else "cpu"
    )
    with torch.autocast(device_type=device_type, enabled=False):
      freqs = (inv_freq_expanded.float() @ position_ids_expanded.float()).transpose(
        1, 2
      )
      emb = torch.cat((freqs, freqs), dim=-1)
      cos = emb.cos()
      sin = emb.sin()
    return cos.to(dtype=x.dtype), sin.to(dtype=x.dtype)


class Qwen3DecoderLayer(nn.Module):
  def __init__(self, config: DictConfig, layer_idx: int):
    super().__init__()
    self.hidden_size = config.hidden_size
    self.layer_idx = layer_idx

    self.self_attn = Qwen3Attention(config=config, layer_idx=layer_idx)

    self.mlp = Qwen3MLP(config)
    self.input_layernorm = Qwen3RMSNorm(config.hidden_size, eps=getattr(config, "rms_norm_eps", 1e-6))
    self.post_attention_layernorm = Qwen3RMSNorm(
      config.hidden_size, eps=getattr(config, "rms_norm_eps", 1e-6)
    )

  def forward(
    self,
    hidden_states: torch.Tensor,
    attention_mask: torch.Tensor | None = None,
    position_ids: torch.Tensor | None = None,
    position_embeddings: tuple[torch.Tensor, torch.Tensor]| None = None,  # necessary, but kept here for BC
  ) -> torch.Tensor:
    """
    Args:
      hidden_states (`torch.FloatTensor`): input to the layer of shape `(batch, seq_len, embed_dim)`
      attention_mask (`torch.FloatTensor`, *optional*):
        attention mask of size `(batch_size, sequence_length)` if flash attention is used or `(batch_size, 1,
        query_sequence_length, key_sequence_length)` if default attention is used.
    """
    global _output_hidden_states, _hidden_states_collector
    
    # This gives the `hidden_states` tensor a name so that we can layer specify
    # to offload this tensor to host RAM to save memory. This is not a standard
    # torch API because there is no such feature in PyTorch. Instead, the name
    # becomes node metadata during FX graph capture.
    # if IS_TPU:
    #   hidden_states = offloading.offload_name(hidden_states, "decoder_input")

    residual = hidden_states
    hidden_states = self.input_layernorm(hidden_states)

    # Self Attention
    hidden_states = self.self_attn(
      hidden_states=hidden_states,
      attention_mask=attention_mask,
      position_ids=position_ids,
      position_embeddings=position_embeddings,
    )
    hidden_states = residual + hidden_states

    # Fully Connected
    residual = hidden_states
    hidden_states = self.post_attention_layernorm(hidden_states)
    hidden_states = self.mlp(hidden_states)
    hidden_states = residual + hidden_states
    
    # Collect hidden states if requested
    # if _output_hidden_states and _hidden_states_collector is not None:
    #   key = f"{self.layer_idx}_{self.__class__.__name__}"
    #   _hidden_states_collector[key] = hidden_states.detach().cpu().clone()
    
    return hidden_states


class Qwen3Model(nn.Module):
  """
  Transformer decoder consisting of *config.num_hidden_layers* layers. Each layer is a [`Qwen3DecoderLayer`]

  Args:
    config: DictConfig
  """

  def __init__(self, config: DictConfig):
    super().__init__()
    self.vocab_size = config.vocab_size
    if "pad_token_id" not in config:
      self.padding_idx = None
    else:
      self.padding_idx = config.pad_token_id
    self.embed_tokens = nn.Embedding(config.vocab_size, config.hidden_size, padding_idx=self.padding_idx)
    # `HomogeneousSequential` is similar to `nn.Sequential` but can be compiled with
    # `scan` described in https://pytorch.org/xla/release/r2.6/features/scan.html.
    self.layers = HomogeneousSequential(
      *[
        Qwen3DecoderLayer(config, layer_idx)
        for layer_idx in range(config.num_hidden_layers)
      ]
    )
    self.norm = Qwen3RMSNorm(config.hidden_size, eps=getattr(config, "rms_norm_eps", 1e-6))

    rope_scaling = config.get("rope_scaling", None)
    head_dim = getattr(config, "head_dim", config.hidden_size // config.num_attention_heads)
    self.rope_theta = getattr(config, "rope_theta", 10000.0)
    if rope_scaling is not None:
      rope_scaling = RopeScaling(**rope_scaling)
    self.rotary_emb = Qwen3RotaryEmbedding(
      head_dim=head_dim, rope_theta=self.rope_theta, scaling=rope_scaling
    )

  def forward(
    self,
    input_ids: torch.LongTensor,
    attention_mask: torch.FloatTensor | None = None,
    output_hidden_states: bool = False,
  ) -> torch.Tensor | tuple[torch.Tensor, dict[str, torch.Tensor]]:
    # convert input ids to embeddings
    inputs_embeds = self.embed_tokens(input_ids)

    seq_length = inputs_embeds.size(1)

    # TODO(https://github.com/pytorch/xla/issues/8783): Pass position_ids as `long()`
    # when `scan` can take non-differentiable inputs.
    position_ids = (
      torch.arange(seq_length, device=inputs_embeds.device).unsqueeze(0).float()
    )

    # Create a causal attention mask
    causal_mask = torch.triu(
      torch.full((seq_length, seq_length), float("-inf"), device=inputs_embeds.device),
      diagonal=1,
    )
    causal_mask = causal_mask.unsqueeze(0).unsqueeze(0)  # Add batch and head dimension

    if attention_mask is not None:
      causal_mask = causal_mask * attention_mask[:, None, None, :]

    hidden_states = inputs_embeds

    # create position embeddings to be shared across the decoder layers
    position_embeddings = self.rotary_emb(hidden_states, position_ids)

    # decoder layers
    # Setup global state for hidden states collection
    global _output_hidden_states, _hidden_states_collector
    _output_hidden_states = output_hidden_states
    _hidden_states_collector = {} if output_hidden_states else None
    
    # Add embeddings to collector if requested
    if output_hidden_states:
      _hidden_states_collector["embeddings"] = hidden_states.detach().cpu().clone()

    hidden_states = self.layers(
      hidden_states,
      attention_mask=causal_mask,
      position_ids=position_ids,
      position_embeddings=position_embeddings,
    )

    hidden_states = self.norm(hidden_states)
    
    if output_hidden_states:
      return hidden_states, _hidden_states_collector
    return hidden_states


class Qwen3ForCausalLM(nn.Module):
  def __init__(self, config):
    super().__init__()
    self.config = config
    self.model = Qwen3Model(config)
    self.vocab_size = config.vocab_size
    self.lm_head = nn.Linear(config.hidden_size, config.vocab_size, bias=False)
    self.mask_token_id = config.mask_token_id

    # Initialize weights and apply final processing
    self.apply(self._init_weights)

  def _init_weights(self, module):
    std = getattr(self.config, "initializer_range", 0.02)
    if isinstance(module, nn.Linear):
      module.weight.data.normal_(mean=0.0, std=std)
      if module.bias is not None:
        module.bias.data.zero_()
    elif isinstance(module, nn.Embedding):
      module.weight.data.normal_(mean=0.0, std=std)
      if module.padding_idx is not None:
        module.weight.data[module.padding_idx].zero_()

<<<<<<< HEAD
=======


  @xp.trace_me("Qwen3ForCausalLM")
>>>>>>> 1fedb827
  def forward(
    self,
    input_ids: torch.LongTensor,
    labels: torch.LongTensor | None = None,
    attention_mask: torch.FloatTensor | None = None,
<<<<<<< HEAD
    output_hidden_states: bool = False,
  ) -> tuple[torch.FloatTensor, torch.FloatTensor | None] | tuple[torch.FloatTensor, torch.FloatTensor | None, dict[str, torch.Tensor]]:
=======
    src_mask: torch.BoolTensor | None = None,
    training_mode: str = "pretrain",
  ) -> tuple[torch.FloatTensor, torch.FloatTensor | None]:
>>>>>>> 1fedb827
    if not self.training:
      # haolin: during inference the masking is done when preprocessing the input, we don't need src_mask and noising
      model_output = self.model(input_ids=input_ids, attention_mask=attention_mask, output_hidden_states=output_hidden_states)
      
      if output_hidden_states:
        hidden_states, all_hidden_states = model_output
        logits = self.lm_head(hidden_states) # NOTE: we shift logits in generate()
        # logits = logits.float()[..., :-1, :].contiguous() # NOTE: we don't need the logits of the last token
        return logits, None, all_hidden_states
      else:
        hidden_states = model_output
        logits = self.lm_head(hidden_states) # NOTE: we shift logits in generate()
        # logits = logits.float()[..., :-1, :].contiguous() # NOTE: we don't need the logits of the last token
        return logits, None

    # weiran: diffullama
    sampling_eps = 1e-3
    mask_token_id = self.mask_token_id
    loss_func = nn.CrossEntropyLoss(reduction="none")
    # input_ids: [bs, seq_len]
    
    # Create maskable_mask based on training mode and src_mask
    # For SFT: src_mask is provided, maskable_mask = ~src_mask
    # For pretrain: src_mask is None, maskable_mask = all True
    maskable_mask = torch.ones_like(input_ids, dtype=torch.bool, device=input_ids.device)
    if src_mask is not None:
      maskable_mask = ~src_mask
    
    t = (1 - sampling_eps) * torch.rand(input_ids.shape[0], device=input_ids.device) + sampling_eps
    sigma = t
    dsigma = torch.reciprocal(sigma)
    noisy_input_ids = transition(
      input_ids, sigma[:, None], maskable_mask=maskable_mask, mask_token_id=mask_token_id
    )
    loss_mask = noisy_input_ids == mask_token_id

    hidden_states = self.model(input_ids=noisy_input_ids, attention_mask=attention_mask)
    # hidden_states = self.model(input_ids=input_ids, attention_mask=attention_mask)
    logits = self.lm_head(hidden_states)
    logits = logits.float()
    # logits: [bs, seq_len, vocab_size]
    # Shifted logits and labels
    # logits: [bs, seq_len-1, vocab_size]
    logits = logits[..., :-1, :].contiguous()
    # weiran: if the shifted token is not masked in the original input, the loss is 0
    # loss_mask: [bs, seq_len-1]
    loss_mask = loss_mask[..., 1:].contiguous()
    target_ids = input_ids[..., 1:].contiguous()
    # loss: [bs, seq_len-1]
    loss = loss_func(
      logits.reshape(-1, logits.shape[-1]), target_ids.reshape(-1)
    ).reshape(target_ids.shape[0],-1)
    loss = loss.masked_fill(~loss_mask, 0)
    # weiran: divide by the number of tokens in the sequence instead of the number of masked tokens
    # justification is dsigma already accounts for the number of masked tokens
    # this is a hack to get something like per token loss
    # https://github.com/ML-GSAI/SMDM/blob/main/pretrain/train_mdm_rl.py#L281-L283
    loss = (dsigma[:, None] * loss).sum() / (input_ids.shape[0] * input_ids.shape[1])
    return logits, loss

def transition(x_0, sigma, maskable_mask, mask_token_id):
    # weiran: diffullama
    # move_chance = 1 - (-sigma).exp()
    move_chance = sigma
    move_indices = (torch.rand(*x_0.shape, device=x_0.device) < move_chance) & maskable_mask
    x_t = torch.where(move_indices, mask_token_id, x_0)
    return x_t<|MERGE_RESOLUTION|>--- conflicted
+++ resolved
@@ -441,25 +441,15 @@
       if module.padding_idx is not None:
         module.weight.data[module.padding_idx].zero_()
 
-<<<<<<< HEAD
-=======
-
-
-  @xp.trace_me("Qwen3ForCausalLM")
->>>>>>> 1fedb827
   def forward(
     self,
     input_ids: torch.LongTensor,
     labels: torch.LongTensor | None = None,
     attention_mask: torch.FloatTensor | None = None,
-<<<<<<< HEAD
+    src_mask: torch.BoolTensor | None = None,
+    training_mode: str = "pretrain",
     output_hidden_states: bool = False,
   ) -> tuple[torch.FloatTensor, torch.FloatTensor | None] | tuple[torch.FloatTensor, torch.FloatTensor | None, dict[str, torch.Tensor]]:
-=======
-    src_mask: torch.BoolTensor | None = None,
-    training_mode: str = "pretrain",
-  ) -> tuple[torch.FloatTensor, torch.FloatTensor | None]:
->>>>>>> 1fedb827
     if not self.training:
       # haolin: during inference the masking is done when preprocessing the input, we don't need src_mask and noising
       model_output = self.model(input_ids=input_ids, attention_mask=attention_mask, output_hidden_states=output_hidden_states)
